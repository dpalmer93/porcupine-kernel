--- conflicted
+++ resolved
@@ -534,13 +534,8 @@
         // invalidate TLBs
         tlb_invalidate(vaddr, pte);
         struct tlbshootdown *ts = ts_create(TS_INVAL, vaddr, pte);
-<<<<<<< HEAD
-        ipi_tlbbroadcast(&ts);
+        ipi_tlbbroadcast(ts);
         ts_return(ts);
-=======
-        ipi_tlbbroadcast(ts);
-        ts_destroy(ts);
->>>>>>> 8cfbb718
     }
     
     return active;
@@ -578,17 +573,10 @@
     pte->pte_cleaning = 1;
     
     // clean TLBs
-<<<<<<< HEAD
-    tlb_invalidate(vaddr, pte);
-    struct tlbshootdown *ts = ts_create(TS_CLEAN, vaddr, pte);
-    ipi_tlbbroadcast(&ts);
-    ts_return(ts);
-=======
     tlb_clean(vaddr, pte);
     struct tlbshootdown *ts = ts_create(TS_CLEAN, vaddr, pte);
     ipi_tlbbroadcast(ts);
-    ts_destroy(ts);
->>>>>>> 8cfbb718
+    ts_return(ts);
 }
 
 // Must be called with the PTE locked
