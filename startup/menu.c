/*
 * Copyright (c) 2000, 2001, 2002, 2003, 2004, 2005, 2008, 2009
 *	The President and Fellows of Harvard College.
 *
 * Redistribution and use in source and binary forms, with or without
 * modification, are permitted provided that the following conditions
 * are met:
 * 1. Redistributions of source code must retain the above copyright
 *    notice, this list of conditions and the following disclaimer.
 * 2. Redistributions in binary form must reproduce the above copyright
 *    notice, this list of conditions and the following disclaimer in the
 *    documentation and/or other materials provided with the distribution.
 * 3. Neither the name of the University nor the names of its contributors
 *    may be used to endorse or promote products derived from this software
 *    without specific prior written permission.
 *
 * THIS SOFTWARE IS PROVIDED BY THE UNIVERSITY AND CONTRIBUTORS ``AS IS'' AND
 * ANY EXPRESS OR IMPLIED WARRANTIES, INCLUDING, BUT NOT LIMITED TO, THE
 * IMPLIED WARRANTIES OF MERCHANTABILITY AND FITNESS FOR A PARTICULAR PURPOSE
 * ARE DISCLAIMED.  IN NO EVENT SHALL THE UNIVERSITY OR CONTRIBUTORS BE LIABLE
 * FOR ANY DIRECT, INDIRECT, INCIDENTAL, SPECIAL, EXEMPLARY, OR CONSEQUENTIAL
 * DAMAGES (INCLUDING, BUT NOT LIMITED TO, PROCUREMENT OF SUBSTITUTE GOODS
 * OR SERVICES; LOSS OF USE, DATA, OR PROFITS; OR BUSINESS INTERRUPTION)
 * HOWEVER CAUSED AND ON ANY THEORY OF LIABILITY, WHETHER IN CONTRACT, STRICT
 * LIABILITY, OR TORT (INCLUDING NEGLIGENCE OR OTHERWISE) ARISING IN ANY WAY
 * OUT OF THE USE OF THIS SOFTWARE, EVEN IF ADVISED OF THE POSSIBILITY OF
 * SUCH DAMAGE.
 */

#include <types.h>
#include <kern/errno.h>
#include <kern/reboot.h>
#include <kern/unistd.h>
#include <kern/wait.h>
#include <limits.h>
#include <lib.h>
#include <uio.h>
#include <clock.h>
#include <thread.h>
#include <process.h>
#include <vfs.h>
#include <sfs.h>
#include <syscall.h>
#include <test.h>
#include "opt-synchprobs.h"
#include "opt-sfs.h"
#include "opt-net.h"

/*
 * In-kernel menu and command dispatcher.
 */

#define _PATH_SHELL "/bin/sh"

#define MAXMENUARGS  16

// XXX this should not be in this file
void
getinterval(time_t s1, uint32_t ns1, time_t s2, uint32_t ns2,
	    time_t *rs, uint32_t *rns)
{
	if (ns2 < ns1) {
		ns2 += 1000000000;
		s2--;
	}

	*rns = ns2 - ns1;
	*rs = s2 - s1;
}

////////////////////////////////////////////////////////////
//
// Command menu functions

/*
 * Common code for cmd_prog and cmd_shell.
 *
 * Note that this does not wait for the subprogram to finish, but
 * returns immediately to the menu. This is usually not what you want,
 * so you should have it call your system-calls-assignment waitpid
 * code after forking.
 *
 * Also note that because the subprogram's thread uses the "args"
 * array and strings, until you do this a race condition exists
 * between that code and the menu input code.
 */
static
int
common_prog(int nargs, char **args)
{
	int err;
	int exit_code;
    struct process *proc;
    
	err = runprogram(nargs, args, &proc);
	if (err) {
		kprintf("runprogram failed: %s\n", strerror(err));
		return err;
	}
	
	exit_code = process_waiton(proc);
    if (WIFEXITED(exit_code))
        kprintf("%s exited with code %d\n", args[0], WEXITSTATUS(exit_code));
    else if (WIFSIGNALED(exit_code))
<<<<<<< HEAD
        kprintf("%s received a fatal signal: %d", args[0], WTERMSIG(exit_code));
    else if (WIFSTOPPED(exit_code))
        kprintf("%s stopped on signal %d", args[0], WSTOPSIG(exit_code));
=======
        kprintf("%s received a fatal signal: %d\n", WTERMSIG(exit_code));
    else if (WIFSTOPPED(exit_code))
        kprintf("%s stopped on signal %d\n", WSTOPSIG(exit_code));
>>>>>>> 7002bb7e
    
    process_destroy(proc->ps_pid);

	return 0;
}

/*
 * Command for running an arbitrary userlevel program.
 */
static
int
cmd_prog(int nargs, char **args)
{
	if (nargs < 2) {
		kprintf("Usage: p program [arguments]\n");
		return EINVAL;
	}

	/* drop the leading "p" */
	args++;
	nargs--;

	return common_prog(nargs, args);
}

/*
 * Command for starting the system shell.
 */
static
int
cmd_shell(int nargs, char **args)
{
	(void)args;
	if (nargs != 1) {
		kprintf("Usage: s\n");
		return EINVAL;
	}

	args[0] = (char *)_PATH_SHELL;

	return common_prog(nargs, args);
}

/*
 * Command for changing directory.
 */
static
int
cmd_chdir(int nargs, char **args)
{
	if (nargs != 2) {
		kprintf("Usage: cd directory\n");
		return EINVAL;
	}

	return vfs_chdir(args[1]);
}

/*
 * Command for printing the current directory.
 */
static
int
cmd_pwd(int nargs, char **args)
{
	char buf[PATH_MAX+1];
	int result;
	struct iovec iov;
	struct uio ku;

	(void)nargs;
	(void)args;

	uio_kinit(&iov, &ku, buf, sizeof(buf)-1, 0, UIO_READ);
	result = vfs_getcwd(&ku);
	if (result) {
		kprintf("vfs_getcwd failed (%s)\n", strerror(result));
		return result;
	}

	/* null terminate */
	buf[sizeof(buf)-1-ku.uio_resid] = 0;

	/* print it */
	kprintf("%s\n", buf);

	return 0;
}

/*
 * Command for running sync.
 */
static
int
cmd_sync(int nargs, char **args)
{
	(void)nargs;
	(void)args;

	vfs_sync();

	return 0;
}

/*
 * Command for doing an intentional panic.
 */
static
int
cmd_panic(int nargs, char **args)
{
	(void)nargs;
	(void)args;

	panic("User requested panic\n");
	return 0;
}

/*
 * Command for shutting down.
 */
static
int
cmd_quit(int nargs, char **args)
{
	(void)nargs;
	(void)args;

	vfs_sync();
	sys_reboot(RB_POWEROFF);
	thread_exit();
	return 0;
}

/*
 * Command for mounting a filesystem.
 */

/* Table of mountable filesystem types. */
static const struct {
	const char *name;
	int (*func)(const char *device);
} mounttable[] = {
#if OPT_SFS
	{ "sfs", sfs_mount },
#endif
	{ NULL, NULL }
};

static
int
cmd_mount(int nargs, char **args)
{
	char *fstype;
	char *device;
	int i;

	if (nargs != 3) {
		kprintf("Usage: mount fstype device:\n");
		return EINVAL;
	}

	fstype = args[1];
	device = args[2];

	/* Allow (but do not require) colon after device name */
	if (device[strlen(device)-1]==':') {
		device[strlen(device)-1] = 0;
	}

	for (i=0; mounttable[i].name; i++) {
		if (!strcmp(mounttable[i].name, fstype)) {
			return mounttable[i].func(device);
		}
	}
	kprintf("Unknown filesystem type %s\n", fstype);
	return EINVAL;
}

static
int
cmd_unmount(int nargs, char **args)
{
	char *device;

	if (nargs != 2) {
		kprintf("Usage: unmount device:\n");
		return EINVAL;
	}

	device = args[1];

	/* Allow (but do not require) colon after device name */
	if (device[strlen(device)-1]==':') {
		device[strlen(device)-1] = 0;
	}

	return vfs_unmount(device);
}

/*
 * Command to set the "boot fs".
 *
 * The boot filesystem is the one that pathnames like /bin/sh with
 * leading slashes refer to.
 *
 * The default bootfs is "emu0".
 */
static
int
cmd_bootfs(int nargs, char **args)
{
	char *device;

	if (nargs != 2) {
		kprintf("Usage: bootfs device\n");
		return EINVAL;
	}

	device = args[1];

	/* Allow (but do not require) colon after device name */
	if (device[strlen(device)-1]==':') {
		device[strlen(device)-1] = 0;
	}

	return vfs_setbootfs(device);
}

static
int
cmd_kheapstats(int nargs, char **args)
{
	(void)nargs;
	(void)args;

	kheap_printstats();

	return 0;
}

////////////////////////////////////////
//
// Menus.

static
void
showmenu(const char *name, const char *x[])
{
	int ct, half, i;

	kprintf("\n");
	kprintf("%s\n", name);

	for (i=ct=0; x[i]; i++) {
		ct++;
	}
	half = (ct+1)/2;

	for (i=0; i<half; i++) {
		kprintf("    %-36s", x[i]);
		if (i+half < ct) {
			kprintf("%s", x[i+half]);
		}
		kprintf("\n");
	}

	kprintf("\n");
}

static const char *opsmenu[] = {
	"[s]       Shell                     ",
	"[p]       Other program             ",
	"[mount]   Mount a filesystem        ",
	"[unmount] Unmount a filesystem      ",
	"[bootfs]  Set \"boot\" filesystem     ",
	"[pf]      Print a file              ",
	"[cd]      Change directory          ",
	"[pwd]     Print current directory   ",
	"[sync]    Sync filesystems          ",
	"[panic]   Intentional panic         ",
	"[q]       Quit and shut down        ",
	NULL
};

static
int
cmd_opsmenu(int n, char **a)
{
	(void)n;
	(void)a;

	showmenu("OS/161 operations menu", opsmenu);
	return 0;
}

static const char *testmenu[] = {
	"[at]  Array test                    ",
	"[bt]  Bitmap test                   ",
	"[km1] Kernel malloc test            ",
	"[km2] kmalloc stress test           ",
	"[tt1] Thread test 1                 ",
	"[tt2] Thread test 2                 ",
	"[tt3] Thread test 3                 ",
#if OPT_NET
	"[net] Network test                  ",
#endif
	"[sy1] Semaphore test                ",
	"[sy2] Lock test             (1)     ",
	"[sy3] CV test               (1)     ",
	"[sy4] Fair lock test     (unit)     ",
	"[fs1] Filesystem test               ",
	"[fs2] FS read stress        (4)     ",
	"[fs3] FS write stress       (4)     ",
	"[fs4] FS write stress 2     (4)     ",
	"[fs5] FS create stress      (4)     ",
	NULL
};

static
int
cmd_testmenu(int n, char **a)
{
	(void)n;
	(void)a;

	showmenu("OS/161 tests menu", testmenu);
	kprintf("    (1) These tests will fail until you finish the "
		"synch assignment.\n");
	kprintf("    (4) These tests may fail until you finish the "
		"file system assignment.\n");
	kprintf("\n");

	return 0;
}

static const char *mainmenu[] = {
	"[?o] Operations menu                ",
	"[?t] Tests menu                     ",
#if OPT_SYNCHPROBS
	"[sp1] Whale Mating                  ",
	"[fotr] Fellowship of the Ring       ",
	"[pz] Piazza                         ",
#endif
	"[kh] Kernel heap stats              ",
	"[q] Quit and shut down              ",
	NULL
};

static
int
cmd_mainmenu(int n, char **a)
{
	(void)n;
	(void)a;

	showmenu("OS/161 kernel menu", mainmenu);
	return 0;
}

////////////////////////////////////////
//
// Command table.

static struct {
	const char *name;
	int (*func)(int nargs, char **args);
} cmdtable[] = {
	/* menus */
	{ "?",		cmd_mainmenu },
	{ "h",		cmd_mainmenu },
	{ "help",	cmd_mainmenu },
	{ "?o",		cmd_opsmenu },
	{ "?t",		cmd_testmenu },

	/* operations */
	{ "s",		cmd_shell },
	{ "p",		cmd_prog },
	{ "mount",	cmd_mount },
	{ "unmount",	cmd_unmount },
	{ "bootfs",	cmd_bootfs },
	{ "pf",		printfile },
	{ "cd",		cmd_chdir },
	{ "pwd",	cmd_pwd },
	{ "sync",	cmd_sync },
	{ "panic",	cmd_panic },
	{ "q",		cmd_quit },
	{ "exit",	cmd_quit },
	{ "halt",	cmd_quit },

#if OPT_SYNCHPROBS
	/* in-kernel synchronization problem(s) */
	{ "sp1",	whalemating },
  { "fotr", fellowship },
  { "pz",   piazza },
#endif

	/* stats */
	{ "kh",         cmd_kheapstats },

	/* base system tests */
	{ "at",		arraytest },
	{ "bt",		bitmaptest },
	{ "km1",	malloctest },
	{ "km2",	mallocstress },
#if OPT_NET
	{ "net",	nettest },
#endif
	{ "tt1",	threadtest },
	{ "tt2",	threadtest2 },
	{ "tt3",	threadtest3 },
	{ "sy1",	semtest },

	/* synchronization assignment tests */
	{ "sy2",	locktest },
	{ "sy3",	cvtest },
	{ "sy4",  fairlocktest },

	/* file system assignment tests */
	{ "fs1",	fstest },
	{ "fs2",	readstress },
	{ "fs3",	writestress },
	{ "fs4",	writestress2 },
	{ "fs5",	createstress },

	{ NULL, NULL }
};

/*
 * Process a single command.
 */
static
int
cmd_dispatch(char *cmd)
{
	time_t beforesecs, aftersecs, secs;
	uint32_t beforensecs, afternsecs, nsecs;
	char *args[MAXMENUARGS];
	int nargs=0;
	char *word;
	char *context;
	int i, result;

	for (word = strtok_r(cmd, " \t", &context);
	     word != NULL;
	     word = strtok_r(NULL, " \t", &context)) {

		if (nargs >= MAXMENUARGS) {
			kprintf("Command line has too many words\n");
			return E2BIG;
		}
		args[nargs++] = word;
	}

	if (nargs==0) {
		return 0;
	}

	for (i=0; cmdtable[i].name; i++) {
		if (*cmdtable[i].name && !strcmp(args[0], cmdtable[i].name)) {
			KASSERT(cmdtable[i].func!=NULL);

			gettime(&beforesecs, &beforensecs);

			result = cmdtable[i].func(nargs, args);

			gettime(&aftersecs, &afternsecs);
			getinterval(beforesecs, beforensecs,
				    aftersecs, afternsecs,
				    &secs, &nsecs);

			kprintf("Operation took %lu.%09lu seconds\n",
				(unsigned long) secs,
				(unsigned long) nsecs);

			return result;
		}
	}

	kprintf("%s: Command not found\n", args[0]);
	return EINVAL;
}

/*
 * Evaluate a command line that may contain multiple semicolon-delimited
 * commands.
 *
 * If "isargs" is set, we're doing command-line processing; print the
 * comamnds as we execute them and panic if the command is invalid or fails.
 */
static
void
menu_execute(char *line, int isargs)
{
	char *command;
	char *context;
	int result;

	for (command = strtok_r(line, ";", &context);
	     command != NULL;
	     command = strtok_r(NULL, ";", &context)) {

		if (isargs) {
			kprintf("OS/161 kernel: %s\n", command);
		}

		result = cmd_dispatch(command);
		if (result) {
			kprintf("Menu command failed: %s\n", strerror(result));
			if (isargs) {
				panic("Failure processing kernel arguments\n");
			}
		}
	}
}

/*
 * Command menu main loop.
 *
 * First, handle arguments passed on the kernel's command line from
 * the bootloader. Then loop prompting for commands.
 *
 * The line passed in from the bootloader is treated as if it had been
 * typed at the prompt. Semicolons separate commands; spaces and tabs
 * separate words (command names and arguments).
 *
 * So, for instance, to mount an SFS on lhd0 and make it the boot
 * filesystem, and then boot directly into the shell, one would use
 * the kernel command line
 *
 *      "mount sfs lhd0; bootfs lhd0; s"
 */

void
menu(char *args)
{
	char buf[64];

	menu_execute(args, 1);

	while (1) {
		kprintf("OS/161 kernel [? for menu]: ");
		kgets(buf, sizeof(buf));
		menu_execute(buf, 0);
	}
}<|MERGE_RESOLUTION|>--- conflicted
+++ resolved
@@ -102,15 +102,9 @@
     if (WIFEXITED(exit_code))
         kprintf("%s exited with code %d\n", args[0], WEXITSTATUS(exit_code));
     else if (WIFSIGNALED(exit_code))
-<<<<<<< HEAD
-        kprintf("%s received a fatal signal: %d", args[0], WTERMSIG(exit_code));
+        kprintf("%s received a fatal signal: %d\n", args[0], WTERMSIG(exit_code));
     else if (WIFSTOPPED(exit_code))
-        kprintf("%s stopped on signal %d", args[0], WSTOPSIG(exit_code));
-=======
-        kprintf("%s received a fatal signal: %d\n", WTERMSIG(exit_code));
-    else if (WIFSTOPPED(exit_code))
-        kprintf("%s stopped on signal %d\n", WSTOPSIG(exit_code));
->>>>>>> 7002bb7e
+        kprintf("%s stopped on signal %d\n", args[0], WSTOPSIG(exit_code));
     
     process_destroy(proc->ps_pid);
 
