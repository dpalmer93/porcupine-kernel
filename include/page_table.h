--- conflicted
+++ resolved
@@ -74,11 +74,8 @@
 bool pte_try_dirty(struct pt_entry *pte);         // try to dirty the page
 bool pte_resident(struct pt_entry *pte);          // check whether in memory
 bool pte_is_dirty(struct pt_entry *pte);          // check whether dirty
-<<<<<<< HEAD
 bool pte_need_copyonwrite(struct pt_entry *pte);  // returns true if > 1 references
-=======
-bool pte_need_copyonwrite(struct pt_entry *pte);  // returns true if >= 2 references
->>>>>>> 80c8585e
+
 
 void pte_evict(struct pt_entry *pte,        // evict the page to the swap block
                swapidx_t swapblk);
