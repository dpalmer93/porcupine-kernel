--- conflicted
+++ resolved
@@ -124,14 +124,8 @@
 	(void)executable;
     (void)readable;
 
-<<<<<<< HEAD
     // vaddr must be page aligned
     KASSERT(PAGE_OFFSET(vaddr) == 0);
-=======
-    // page align vaddr
-    vaddr = PAGE_FRAME(vaddr);
-    size_t npages = (sz + PAGE_SIZE - 1) / PAGE_SIZE;
->>>>>>> 6a1651e6
     
     // Find an empty region and fill it
     // Temporarily allow writes until load is complete
@@ -145,16 +139,7 @@
         }
     }
     
-<<<<<<< HEAD
 	return ENOMEM;
-=======
-    vaddr_t seg_top = vaddr + npages * PAGE_SIZE;
-    // Increment the starting location of the heap to above region
-    if (as->as_heap < seg_top)
-        as->as_heap = seg_top;
-        
-	return EUNIMP;
->>>>>>> 6a1651e6
 }
 
 int
@@ -176,15 +161,10 @@
 {
 	/* Initial user-level stack pointer */
 	*stackptr = USERSTACK;
-<<<<<<< HEAD
     as_stack = {
         .seg_base = *stackptr - ;
     }
 
-=======
-    as->as_stack = USERSTACK - PAGE_SIZE * STACK_NPAGES;
-    
->>>>>>> 6a1651e6
 	return 0;
 }
 
