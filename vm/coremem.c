--- conflicted
+++ resolved
@@ -398,12 +398,8 @@
             core_unlock(index);
         }
         index = (index + 1) % core_len;
-<<<<<<< HEAD
+#if OPT_VMSTAT
         if (vs_get_ram_dirty() <= MIN_DIRTY) {
-=======
-#if OPT_VMSTAT
-        if (vs_get_ram_dirty() < MIN_DIRTY) {
->>>>>>> 6f98c0e1
             wchan_lock(core_cleaner_wchan);
             wchan_sleep(core_cleaner_wchan);
         }
